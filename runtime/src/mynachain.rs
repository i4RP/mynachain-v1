--- conflicted
+++ resolved
@@ -111,7 +111,6 @@
 
         Ok(())
     }
-<<<<<<< HEAD
     pub fn on_initialize(block_number: BlockNumber) -> Weight {
         let block_number_result: Result<usize, _> = <system::Module<T>>::block_number().try_into();
         if let Ok(block_number) = block_number_result {
@@ -122,7 +121,7 @@
             }
         }
         return 0;
-=======
+
     pub fn write(tx: types::SignedData, tbs: types::TxWrite) -> DispatchResult {
         let from = Self::ensure_rsa_signed(&tx)?;
         let mut account = Accounts::get(from);
@@ -131,7 +130,6 @@
         Self::increment_nonce(from)?;
         Self::deposit_event(Event::Written(from));
         Ok(())
->>>>>>> a9ca7acd
     }
 }
 // module func starts here
